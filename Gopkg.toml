# Gopkg.toml example
#
# Refer to https://github.com/golang/dep/blob/master/docs/Gopkg.toml.md
# for detailed Gopkg.toml documentation.
#
# required = ["github.com/user/thing/cmd/thing"]
# ignored = ["github.com/user/project/pkgX", "bitbucket.org/user/project/pkgA/pkgY"]
#
# [[constraint]]
#   name = "github.com/user/project"
#   version = "1.0.0"
#
# [[constraint]]
#   name = "github.com/user/project2"
#   branch = "dev"
#   source = "github.com/myfork/project2"
#
# [[override]]
#   name = "github.com/x/y"
#   version = "2.4.0"
#
# [prune]
#   non-go = false
#   go-tests = true
#   unused-packages = true


[[constraint]]
  name = "github.com/aws/aws-sdk-go"
  version = "~1.15.18"

[[constraint]]
  name = "github.com/docker/docker"
  version = "~1.13.0"

[[constraint]]
  name = "github.com/fatih/color"
  version = "~1.2.0"

[[constraint]]
  name = "github.com/go-ini/ini"
  version = "1.24.0"

[[constraint]]
  branch = "master"
  name = "github.com/mholt/archiver"

[[constraint]]
  branch = "master"
  name = "github.com/mitchellh/go-homedir"

[[constraint]]
  name = "github.com/op/go-logging"
  version = "~1.0.0"

[[constraint]]
  name = "github.com/pkg/errors"
  version = "0.8.0"

[[constraint]]
  name = "github.com/stretchr/testify"
  version = "~1.1.4"

[[constraint]]
  branch = "master"
  name = "github.com/termie/go-shutil"

[[constraint]]
  name = "github.com/urfave/cli"
  version = "~1.19.1"

[[constraint]]
  name = "gopkg.in/src-d/go-git.v4"
  version = "4.0.0-rc13"

[prune]
  go-tests = true
  unused-packages = true

[[constraint]]
  branch = "master"
  name = "github.com/howeyc/gopass"

[[constraint]]
<<<<<<< HEAD
  name = "github.com/ericchiang/k8s"
  version = "1.1.0"
=======
  branch = "v2"
  name = "github.com/go-validator/validator"
>>>>>>> 584e0ce0
<|MERGE_RESOLUTION|>--- conflicted
+++ resolved
@@ -71,7 +71,7 @@
 
 [[constraint]]
   name = "gopkg.in/src-d/go-git.v4"
-  version = "4.0.0-rc13"
+  version = "4.7.0"
 
 [prune]
   go-tests = true
@@ -82,10 +82,9 @@
   name = "github.com/howeyc/gopass"
 
 [[constraint]]
-<<<<<<< HEAD
   name = "github.com/ericchiang/k8s"
   version = "1.1.0"
-=======
+
+[[constraint]]
   branch = "v2"
-  name = "github.com/go-validator/validator"
->>>>>>> 584e0ce0
+  name = "github.com/go-validator/validator"