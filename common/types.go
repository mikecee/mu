--- conflicted
+++ resolved
@@ -98,29 +98,6 @@
 
 // Service defines the structure of the yml file for a service
 type Service struct {
-<<<<<<< HEAD
-	Name            string                 `yaml:"name,omitempty"`
-	DesiredCount    int                    `yaml:"desiredCount,omitempty"`
-	Dockerfile      string                 `yaml:"dockerfile,omitempty"`
-	ImageRepository string                 `yaml:"imageRepository,omitempty"`
-	Port            int                    `yaml:"port,omitempty"`
-	Protocol        string                 `yaml:"protocol,omitempty"`
-	HealthEndpoint  string                 `yaml:"healthEndpoint,omitempty"`
-	CPU             int                    `yaml:"cpu,omitempty"`
-	Memory          int                    `yaml:"memory,omitempty"`
-	Environment     map[string]interface{} `yaml:"environment,omitempty"`
-	PathPatterns    []string               `yaml:"pathPatterns,omitempty"`
-	HostPatterns    []string               `yaml:"hostPatterns,omitempty"`
-	Priority        int                    `yaml:"priority,omitempty"`
-	Pipeline        Pipeline               `yaml:"pipeline,omitempty"`
-	Database        Database               `yaml:"database,omitempty"`
-	Schedule        []Schedule             `yaml:"schedules,omitempty"`
-	Roles           struct {
-		Ec2Instance string `yaml:"ec2Instance,omitempty"`
-		CodeDeploy  string `yaml:"codeDeploy,omitempty"`
-		EcsService  string `yaml:"ecsService,omitempty"`
-		EcsTask     string `yaml:"ecsTask,omitempty"`
-=======
 	Name                 string                 `yaml:"name,omitempty"`
 	DesiredCount         int                    `yaml:"desiredCount,omitempty"`
 	MinSize              int                    `yaml:"minSize,omitempty"`
@@ -145,7 +122,7 @@
 		EcsService             string `yaml:"ecsService,omitempty"`
 		EcsTask                string `yaml:"ecsTask,omitempty"`
 		ApplicationAutoScaling string `yaml:"applicationAutoScaling,omitempty"`
->>>>>>> 09dd8adf
+	Schedule        []Schedule             `yaml:"schedules,omitempty"`
 	} `yaml:"roles,omitempty"`
 }
 
