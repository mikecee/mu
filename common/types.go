package common

import (
	"io"
	"time"
)

// Context defines the context object passed around
type Context struct {
	Config               Config
	StackManager         StackManager
	ClusterManager       ClusterManager
	InstanceManager      InstanceManager
	ElbManager           ElbManager
	RdsManager           RdsManager
	ParamManager         ParamManager
	LocalPipelineManager PipelineManager // instance that ignores region/profile/role
	PipelineManager      PipelineManager
	LogsManager          LogsManager
	DockerManager        DockerManager
	DockerOut            io.Writer
	TaskManager          TaskManager
	ArtifactManager      ArtifactManager
	RolesetManager       RolesetManager
	ExtensionsManager    ExtensionsManager
}

// Config defines the structure of the yml file for the mu config
type Config struct {
	Namespace    string        `yaml:"namespace,omitempty"`
	Environments []Environment `yaml:"environments,omitempty"`
	Service      Service       `yaml:"service,omitempty"`
	Basedir      string        `yaml:"-"`
	RelMuFile    string        `yaml:"-"`
	Repo         struct {
		Name     string
		Slug     string
		Revision string
		Branch   string
		Provider string
	} `yaml:"-"`
	Templates  map[string]interface{}       `yaml:"templates,omitempty"`
	Parameters map[string]map[string]string `yaml:"parameters,omitempty"`
	Tags       map[string]map[string]string `yaml:"tags,omitempty"`
	Extensions []Extension                  `yaml:"extensions,omitempty"`
	DisableIAM bool                         `yaml:"disableIAM,omitempty"`
	Roles      struct {
		CloudFormation string `yaml:"cloudFormation,omitempty"`
	} `yaml:"roles,omitempty"`
}

// Extension defines the structure of the yml file for an extension
type Extension struct {
	URL   string `yaml:"url,omitempty"`
	Image string `yaml:"image,omitempty"`
}

// Environment defines the structure of the yml file for an environment
type Environment struct {
	Name         string      `yaml:"name,omitempty"`
	Provider     EnvProvider `yaml:"provider,omitempty"`
	Loadbalancer struct {
		HostedZone  string `yaml:"hostedzone,omitempty"`
		Name        string `yaml:"name,omitempty"`
		Certificate string `yaml:"certificate,omitempty"`
		Internal    bool   `yaml:"internal,omitempty"`
	} `yaml:"loadbalancer,omitempty"`
	Cluster struct {
		InstanceType      string `yaml:"instanceType,omitempty"`
		ImageID           string `yaml:"imageId,omitempty"`
		ImageOsType       string `yaml:"osType,omitempty"`
		InstanceTenancy   string `yaml:"instanceTenancy,omitempty"`
		DesiredCapacity   int    `yaml:"desiredCapacity,omitempty"`
		MinSize           int    `yaml:"minSize,omitempty"`
		MaxSize           int    `yaml:"maxSize,omitempty"`
		KeyName           string `yaml:"keyName,omitempty"`
		SSHAllow          string `yaml:"sshAllow,omitempty"`
		ScaleOutThreshold int    `yaml:"scaleOutThreshold,omitempty"`
		ScaleInThreshold  int    `yaml:"scaleInThreshold,omitempty"`
		HTTPProxy         string `yaml:"httpProxy,omitempty"`
	} `yaml:"cluster,omitempty"`
	Discovery struct {
		Provider      string            `yaml:"provider,omitempty"`
		Configuration map[string]string `yaml:"configuration,omitempty"`
	} `yaml:"discovery,omitempty"`
	VpcTarget struct {
		VpcID             string   `yaml:"vpcId,omitempty"`
		InstanceSubnetIds []string `yaml:"instanceSubnetIds,omitempty"`
		ElbSubnetIds      []string `yaml:"elbSubnetIds,omitempty"`
	} `yaml:"vpcTarget,omitempty"`
	Roles struct {
		EcsInstance      string `yaml:"ecsInstance,omitempty"`
		ConsulClientTask string `yaml:"consulClientTask,omitempty"`
		ConsulInstance   string `yaml:"consulInstance,omitempty"`
		ConsulServerTask string `yaml:"consulServerTask,omitempty"`
	} `yaml:"roles,omitempty"`
}

// Service defines the structure of the yml file for a service
type Service struct {
<<<<<<< HEAD
	Name            	string                 `yaml:"name,omitempty"`
	DesiredCount    	int                    `yaml:"desiredCount,omitempty"`
	Dockerfile      	string                 `yaml:"dockerfile,omitempty"`
	ImageRepository 	string                 `yaml:"imageRepository,omitempty"`
	Port            	int                    `yaml:"port,omitempty"`
	Protocol        	string                 `yaml:"protocol,omitempty"`
	HealthEndpoint  	string                 `yaml:"healthEndpoint,omitempty"`
	CPU             	int                    `yaml:"cpu,omitempty"`
	Memory          	int                    `yaml:"memory,omitempty"`
	Environment     	map[string]interface{} `yaml:"environment,omitempty"`
	Tags           	 	map[string]interface{} `yaml:"tags,omitempty"`
	PathPatterns    	[]string               `yaml:"pathPatterns,omitempty"`
	HostPatterns    	[]string               `yaml:"hostPatterns,omitempty"`
	Priority        	int                    `yaml:"priority,omitempty"`
	Pipeline        	Pipeline               `yaml:"pipeline,omitempty"`
	Database        	Database               `yaml:"database,omitempty"`
	TargetCPU	 		string		   		   `yaml:"targetCPU,omitempty"`
	TargetRequestRate  	string		   		   `yaml:"targetRequestRate,omitempty"`
=======
	Name            string                 `yaml:"name,omitempty"`
	DesiredCount    int                    `yaml:"desiredCount,omitempty"`
	Dockerfile      string                 `yaml:"dockerfile,omitempty"`
	ImageRepository string                 `yaml:"imageRepository,omitempty"`
	Port            int                    `yaml:"port,omitempty"`
	Protocol        string                 `yaml:"protocol,omitempty"`
	HealthEndpoint  string                 `yaml:"healthEndpoint,omitempty"`
	CPU             int                    `yaml:"cpu,omitempty"`
	Memory          int                    `yaml:"memory,omitempty"`
	Environment     map[string]interface{} `yaml:"environment,omitempty"`
	PathPatterns    []string               `yaml:"pathPatterns,omitempty"`
	HostPatterns    []string               `yaml:"hostPatterns,omitempty"`
	Priority        int                    `yaml:"priority,omitempty"`
	Pipeline        Pipeline               `yaml:"pipeline,omitempty"`
	Database        Database               `yaml:"database,omitempty"`
>>>>>>> ac40b00d
	Roles           struct {
		Ec2Instance string `yaml:"ec2Instance,omitempty"`
		CodeDeploy  string `yaml:"codeDeploy,omitempty"`
		EcsService  string `yaml:"ecsService,omitempty"`
		EcsTask     string `yaml:"ecsTask,omitempty"`
	} `yaml:"roles,omitempty"`
}

// Database definition
type Database struct {
	Name              string `yaml:"name,omitempty"`
	InstanceClass     string `yaml:"instanceClass,omitempty"`
	Engine            string `yaml:"engine,omitempty"`
	IamAuthentication bool   `yaml:"iamAuthentication,omitempty"`
	MasterUsername    string `yaml:"masterUsername,omitempty"`
	AllocatedStorage  string `yaml:"allocatedStorage,omitempty"`
}

// Pipeline definition
type Pipeline struct {
	Source struct {
		Provider string `yaml:"provider,omitempty"`
		Repo     string `yaml:"repo,omitempty"`
		Branch   string `yaml:"branch,omitempty"`
	} `yaml:"source,omitempty"`
	Build struct {
		Disabled    bool   `yaml:"disabled,omitempty"`
		Type        string `yaml:"type,omitempty"`
		ComputeType string `yaml:"computeType,omitempty"`
		Image       string `yaml:"image,omitempty"`
	} `yaml:"build,omitempty"`
	Acceptance struct {
		Disabled    bool   `yaml:"disabled,omitempty"`
		Environment string `yaml:"environment,omitempty"`
		Type        string `yaml:"type,omitempty"`
		ComputeType string `yaml:"computeType,omitempty"`
		Image       string `yaml:"image,omitempty"`
		Roles       struct {
			CodeBuild string `yaml:"codeBuild,omitempty"`
			Mu        string `yaml:"mu,omitempty"`
		} `yaml:"roles,omitempty"`
	} `yaml:"acceptance,omitempty"`
	Production struct {
		Disabled    bool   `yaml:"disabled,omitempty"`
		Environment string `yaml:"environment,omitempty"`
		Roles       struct {
			CodeBuild string `yaml:"codeBuild,omitempty"`
			Mu        string `yaml:"mu,omitempty"`
		} `yaml:"roles,omitempty"`
	} `yaml:"production,omitempty"`
	MuBaseurl string `yaml:"muBaseurl,omitempty"`
	MuVersion string `yaml:"muVersion,omitempty"`
	Roles     struct {
		Pipeline string `yaml:"pipeline,omitempty"`
		Build    string `yaml:"build,omitempty"`
	} `yaml:"roles,omitempty"`
}

// Stack summary
type Stack struct {
	ID             string
	Name           string
	Status         string
	StatusReason   string
	LastUpdateTime time.Time
	Tags           map[string]string
	Outputs        map[string]string
	Parameters     map[string]string
}

const (
	// StackStatusCreateInProgress is a StackStatus enum value
	StackStatusCreateInProgress = "CREATE_IN_PROGRESS"

	// StackStatusCreateFailed is a StackStatus enum value
	StackStatusCreateFailed = "CREATE_FAILED"

	// StackStatusCreateComplete is a StackStatus enum value
	StackStatusCreateComplete = "CREATE_COMPLETE"

	// StackStatusRollbackInProgress is a StackStatus enum value
	StackStatusRollbackInProgress = "ROLLBACK_IN_PROGRESS"

	// StackStatusRollbackFailed is a StackStatus enum value
	StackStatusRollbackFailed = "ROLLBACK_FAILED"

	// StackStatusRollbackComplete is a StackStatus enum value
	StackStatusRollbackComplete = "ROLLBACK_COMPLETE"

	// StackStatusDeleteInProgress is a StackStatus enum value
	StackStatusDeleteInProgress = "DELETE_IN_PROGRESS"

	// StackStatusDeleteFailed is a StackStatus enum value
	StackStatusDeleteFailed = "DELETE_FAILED"

	// StackStatusDeleteComplete is a StackStatus enum value
	StackStatusDeleteComplete = "DELETE_COMPLETE"

	// StackStatusUpdateInProgress is a StackStatus enum value
	StackStatusUpdateInProgress = "UPDATE_IN_PROGRESS"

	// StackStatusUpdateCompleteCleanupInProgress is a StackStatus enum value
	StackStatusUpdateCompleteCleanupInProgress = "UPDATE_COMPLETE_CLEANUP_IN_PROGRESS"

	// StackStatusUpdateComplete is a StackStatus enum value
	StackStatusUpdateComplete = "UPDATE_COMPLETE"

	// StackStatusUpdateRollbackInProgress is a StackStatus enum value
	StackStatusUpdateRollbackInProgress = "UPDATE_ROLLBACK_IN_PROGRESS"

	// StackStatusUpdateRollbackFailed is a StackStatus enum value
	StackStatusUpdateRollbackFailed = "UPDATE_ROLLBACK_FAILED"

	// StackStatusUpdateRollbackCompleteCleanupInProgress is a StackStatus enum value
	StackStatusUpdateRollbackCompleteCleanupInProgress = "UPDATE_ROLLBACK_COMPLETE_CLEANUP_IN_PROGRESS"

	// StackStatusUpdateRollbackComplete is a StackStatus enum value
	StackStatusUpdateRollbackComplete = "UPDATE_ROLLBACK_COMPLETE"

	// StackStatusReviewInProgress is a StackStatus enum value
	StackStatusReviewInProgress = "REVIEW_IN_PROGRESS"
)

// StackType describes supported stack types
type StackType string

// List of valid stack types
const (
	StackTypeVpc          StackType = "vpc"
	StackTypeTarget                 = "target"
	StackTypeIam                    = "iam"
	StackTypeEnv                    = "environment"
	StackTypeLoadBalancer           = "loadbalancer"
	StackTypeConsul                 = "consul"
	StackTypeRepo                   = "repo"
	StackTypeApp                    = "app"
	StackTypeService                = "service"
	StackTypePipeline               = "pipeline"
	StackTypeDatabase               = "database"
	StackTypeBucket                 = "bucket"
)

// EnvProvider describes supported environment strategies
type EnvProvider string

// List of valid environment strategies
const (
	EnvProviderEcs EnvProvider = "ecs"
	EnvProviderEc2             = "ec2"
)

// ArtifactProvider describes supported artifact strategies
type ArtifactProvider string

// List of valid artifact providers
const (
	ArtifactProviderEcr ArtifactProvider = "ecr"
	ArtifactProviderS3                   = "s3"
)

// Container describes container details
type Container struct {
	Name     string
	Instance string
}

// Task describes task definition
type Task struct {
	Name           string
	Environment    string
	Service        string
	TaskDefinition string
	Cluster        string
	Command        []string
	Containers     []Container
}

// JSONOutput common json definition
type JSONOutput struct {
	Values [1]struct {
		Key   string `json:"key"`
		Value string `json:"value"`
	} `json:"values"`
}

// Int64Value returns the value of the int64 pointer passed in or
// 0 if the pointer is nil.
func Int64Value(v *int64) int64 {
	if v != nil {
		return *v
	}
	return 0
}

// StringValue returns the value of the string pointer passed in or
// "" if the pointer is nil.
func StringValue(v *string) string {
	if v != nil {
		return *v
	}
	return ""
}

// BoolValue returns the value of the bool pointer passed in or
// false if the pointer is nil.
func BoolValue(v *bool) bool {
	if v != nil {
		return *v
	}
	return false
}

// TimeValue returns the value of the time.Time pointer passed in or
// time.Time{} if the pointer is nil.
func TimeValue(v *time.Time) time.Time {
	if v != nil {
		return *v
	}
	return time.Time{}
}<|MERGE_RESOLUTION|>--- conflicted
+++ resolved
@@ -98,26 +98,6 @@
 
 // Service defines the structure of the yml file for a service
 type Service struct {
-<<<<<<< HEAD
-	Name            	string                 `yaml:"name,omitempty"`
-	DesiredCount    	int                    `yaml:"desiredCount,omitempty"`
-	Dockerfile      	string                 `yaml:"dockerfile,omitempty"`
-	ImageRepository 	string                 `yaml:"imageRepository,omitempty"`
-	Port            	int                    `yaml:"port,omitempty"`
-	Protocol        	string                 `yaml:"protocol,omitempty"`
-	HealthEndpoint  	string                 `yaml:"healthEndpoint,omitempty"`
-	CPU             	int                    `yaml:"cpu,omitempty"`
-	Memory          	int                    `yaml:"memory,omitempty"`
-	Environment     	map[string]interface{} `yaml:"environment,omitempty"`
-	Tags           	 	map[string]interface{} `yaml:"tags,omitempty"`
-	PathPatterns    	[]string               `yaml:"pathPatterns,omitempty"`
-	HostPatterns    	[]string               `yaml:"hostPatterns,omitempty"`
-	Priority        	int                    `yaml:"priority,omitempty"`
-	Pipeline        	Pipeline               `yaml:"pipeline,omitempty"`
-	Database        	Database               `yaml:"database,omitempty"`
-	TargetCPU	 		string		   		   `yaml:"targetCPU,omitempty"`
-	TargetRequestRate  	string		   		   `yaml:"targetRequestRate,omitempty"`
-=======
 	Name            string                 `yaml:"name,omitempty"`
 	DesiredCount    int                    `yaml:"desiredCount,omitempty"`
 	Dockerfile      string                 `yaml:"dockerfile,omitempty"`
@@ -133,7 +113,8 @@
 	Priority        int                    `yaml:"priority,omitempty"`
 	Pipeline        Pipeline               `yaml:"pipeline,omitempty"`
 	Database        Database               `yaml:"database,omitempty"`
->>>>>>> ac40b00d
+	TargetCPU	 		string		   	   `yaml:"targetCPU,omitempty"`
+	TargetRequestRate  	string		   	   `yaml:"targetRequestRate,omitempty"`
 	Roles           struct {
 		Ec2Instance string `yaml:"ec2Instance,omitempty"`
 		CodeDeploy  string `yaml:"codeDeploy,omitempty"`
