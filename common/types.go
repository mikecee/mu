package common

import (
	"fmt"
	"io"
	"time"
)

// Context defines the context object passed around
type Context struct {
	Config               Config
	StackManager         StackManager
	ClusterManager       ClusterManager
	InstanceManager      InstanceManager
	ElbManager           ElbManager
	RdsManager           RdsManager
	ParamManager         ParamManager
	LocalPipelineManager PipelineManager // instance that ignores region/profile/role
	PipelineManager      PipelineManager
	LogsManager          LogsManager
	DockerManager        DockerManager
	DockerOut            io.Writer
	KubernetesManager    KubernetesManager
	TaskManager          TaskManager
	ArtifactManager      ArtifactManager
	SubscriptionManager  SubscriptionManager
	RolesetManager       RolesetManager
	ExtensionsManager    ExtensionsManager
}

// Config defines the structure of the yml file for the mu config
type Config struct {
	Namespace    string        `yaml:"namespace,omitempty" validate:"validateAlphaNumericDash"`
	Environments []Environment `yaml:"environments,omitempty"`
	Service      Service       `yaml:"service,omitempty"`
	Basedir      string        `yaml:"-"`
	RelMuFile    string        `yaml:"-"`
	Repo         struct {
		Name     string
		Slug     string
		Revision string
		Branch   string
		Provider string
	} `yaml:"-"`
	Templates  map[string]interface{}       `yaml:"templates,omitempty"`
	Parameters map[string]map[string]string `yaml:"parameters,omitempty"`
	Tags       map[string]map[string]string `yaml:"tags,omitempty"`
	Extensions []Extension                  `yaml:"extensions,omitempty"`
	DisableIAM bool                         `yaml:"disableIAM,omitempty"`
	Roles      struct {
		CloudFormation string `yaml:"cloudFormation,omitempty" validate:"validateRoleARN"`
	} `yaml:"roles,omitempty"`
}

// Extension defines the structure of the yml file for an extension
type Extension struct {
	URL   string `yaml:"url,omitempty"`
	Image string `yaml:"image,omitempty"`
}

// Environment defines the structure of the yml file for an environment
type Environment struct {
	Name         string       `yaml:"name,omitempty" validate:"validateLeadingAlphaNumericDash"`
	Provider     EnvProvider  `yaml:"provider,omitempty"`
	Loadbalancer Loadbalancer `yaml:"loadbalancer,omitempty"`
	Cluster      Cluster      `yaml:"cluster,omitempty"`
	Discovery    struct {
		Provider string `yaml:"provider,omitempty"`
		Name     string `yaml:"name,omitempty"`
	} `yaml:"discovery,omitempty"`
<<<<<<< HEAD
	VpcTarget struct {
		VpcID             string   `yaml:"vpcId,omitempty"`
		InstanceSubnetIds []string `yaml:"instanceSubnetIds,omitempty"`
		ElbSubnetIds      []string `yaml:"elbSubnetIds,omitempty"`
		Environment       string   `yaml:"environment"`
		Namespace         string   `yaml:"namespace"`
	} `yaml:"vpcTarget,omitempty"`
	Roles struct {
		Instance   string `yaml:"instance,omitempty"`
		EksService string `yaml:"eksService,omitempty"`
	} `yaml:"roles,omitempty"`
=======
	VpcTarget VpcTarget        `yaml:"vpcTarget,omitempty"`
	Roles     EnvironmentRoles `yaml:"roles,omitempty"`
}

// Loadbalancer defines the scructure of the yml file for a loadbalancer
type Loadbalancer struct {
	HostedZone  string `yaml:"hostedzone,omitempty" validate:"validateURL"`
	Name        string `yaml:"name,omitempty"  validate:"validateLeadingAlphaNumericDash=32"`
	Certificate string `yaml:"certificate,omitempty"`
	Internal    bool   `yaml:"internal,omitempty"`
}

// Cluster defines the scructure of the yml file for a cluster of EC2 instance AWS::AutoScaling::LaunchConfiguration
type Cluster struct {
	InstanceType            string          `yaml:"instanceType,omitempty" validate:"validateInstanceType"`
	ImageID                 string          `yaml:"imageId,omitempty" validate:"validateResourceID=ami"`
	ImageOsType             string          `yaml:"osType,omitempty"`
	InstanceTenancy         InstanceTenancy `yaml:"instanceTenancy,omitempty"`
	DesiredCapacity         int             `yaml:"desiredCapacity,omitempty"`
	MinSize                 int             `yaml:"minSize,omitempty"`
	MaxSize                 int             `yaml:"maxSize,omitempty"`
	KeyName                 string          `yaml:"keyName,omitempty"`
	SSHAllow                string          `yaml:"sshAllow,omitempty" validate:"validateCIDR"`
	TargetCPUReservation    int             `yaml:"targetCPUReservation,omitempty" validate:"max=100"`
	TargetMemoryReservation int             `yaml:"targetMemoryReservation,omitempty" validate:"max=100"`
	HTTPProxy               string          `yaml:"httpProxy,omitempty"  validate:"validateURL"`
	ExtraUserData           string          `yaml:"extraUserData,omitempty"`
}

// VpcTarget defines the structure of the yml file for a cluster VPC
type VpcTarget struct {
	VpcID             string   `yaml:"vpcId,omitempty" validate:"validateResourceID=vpc"`
	InstanceSubnetIds []string `yaml:"instanceSubnetIds,omitempty" validate:"validateResourceID=subnet"`
	ElbSubnetIds      []string `yaml:"elbSubnetIds,omitempty" validate:"validateResourceID=subnet"`
	Environment       string   `yaml:"environment" validate:"validateLeadingAlphaNumericDash"`
	Namespace         string   `yaml:"namespace" validate:"validateLeadingAlphaNumericDash"`
}

// EnvironmentRoles defines the structure of the yml file for environment roles
type EnvironmentRoles struct {
	EcsInstance string `yaml:"ecsInstance,omitempty" validate:"validateRoleARN"`
>>>>>>> 584e0ce0
}

// Service defines the structure of the yml file for a service
type Service struct {
	Name                 string                 `yaml:"name,omitempty" validate:"validateLeadingAlphaNumericDash"`
	DeploymentStrategy   DeploymentStrategy     `yaml:"deploymentStrategy,omitempty"`
	DesiredCount         int                    `yaml:"desiredCount,omitempty"`
	MinSize              int                    `yaml:"minSize,omitempty"`
	MaxSize              int                    `yaml:"maxSize,omitempty"`
	Dockerfile           string                 `yaml:"dockerfile,omitempty"`
	ImageRepository      string                 `yaml:"imageRepository,omitempty"`
	Port                 int                    `yaml:"port,omitempty" validate:"max=65535"`
	Protocol             ServiceProtocol        `yaml:"protocol,omitempty"`
	HealthEndpoint       string                 `yaml:"healthEndpoint,omitempty" validate:"validateURL"`
	CPU                  int                    `yaml:"cpu,omitempty"`
	Memory               int                    `yaml:"memory,omitempty"`
	NetworkMode          NetworkMode            `yaml:"networkMode,omitempty"`
	Links                []string               `yaml:"links,omitempty"`
	Environment          map[string]interface{} `yaml:"environment,omitempty"`
	PathPatterns         []string               `yaml:"pathPatterns,omitempty"`
	HostPatterns         []string               `yaml:"hostPatterns,omitempty"`
	Priority             int                    `yaml:"priority,omitempty" validate:"max=50000"`
	Pipeline             Pipeline               `yaml:"pipeline,omitempty"`
	Database             Database               `yaml:"database,omitempty"`
	Schedule             []Schedule             `yaml:"schedules,omitempty"`
	TargetCPUUtilization int                    `yaml:"targetCPUUtilization,omitempty" validate:"max=100"`
	DiscoveryTTL         string                 `yaml:"discoveryTTL,omitempty"`
	Roles                struct {
		Ec2Instance            string `yaml:"ec2Instance,omitempty" validate:"validateRoleARN"`
		CodeDeploy             string `yaml:"codeDeploy,omitempty" validate:"validateRoleARN"`
		EcsEvents              string `yaml:"ecsEvents,omitempty" validate:"validateRoleARN"`
		EcsService             string `yaml:"ecsService,omitempty" validate:"validateRoleARN"`
		EcsTask                string `yaml:"ecsTask,omitempty" validate:"validateRoleARN"`
		ApplicationAutoScaling string `yaml:"applicationAutoScaling,omitempty" validate:"validateRoleARN"`
	} `yaml:"roles,omitempty"`
}

// Database definition
type Database struct {
	Name              string            `yaml:"name,omitempty" validate:"validateLeadingAlphaNumericDash"`
	InstanceClass     string            `yaml:"instanceClass,omitempty" validate:"validateInstanceType"`
	Engine            string            `yaml:"engine,omitempty" validate:"validateAlphaNumericDash"`
	IamAuthentication bool              `yaml:"iamAuthentication,omitempty"`
	MasterUsername    string            `yaml:"masterUsername,omitempty"`
	AllocatedStorage  string            `yaml:"allocatedStorage,omitempty"`
	KmsKey            map[string]string `yaml:"kmsKey,omitempty"`
}

// Schedule definition
type Schedule struct {
	Name       string   `yaml:"name,omitempty" validate:"validateLeadingAlphaNumericDash"`
	Expression string   `yaml:"expression,omitempty"`
	Command    []string `yaml:"command,omitempty"`
}

// Pipeline definition
type Pipeline struct {
	Source struct {
		Provider string `yaml:"provider,omitempty"`
		Repo     string `yaml:"repo,omitempty"`
		Branch   string `yaml:"branch,omitempty"`
	} `yaml:"source,omitempty"`
	Build struct {
		Disabled     bool            `yaml:"disabled,omitempty"`
		Type         EnvironmentType `yaml:"type,omitempty"`
		ComputeType  ComputeType     `yaml:"computeType,omitempty"`
		Image        string          `yaml:"image,omitempty" validate:"validateDockerImage"`
		Bucket       string          `yaml:"bucket,omitempty"`
		BuildTimeout string          `yaml:"timeout,omitempty" validate:"max=480"`
	} `yaml:"build,omitempty"`
	Acceptance struct {
		Disabled    bool            `yaml:"disabled,omitempty"`
		Environment string          `yaml:"environment,omitempty"`
		Type        EnvironmentType `yaml:"type,omitempty"`
		ComputeType ComputeType     `yaml:"computeType,omitempty"`
		Image       string          `yaml:"image,omitempty" validate:"validateDockerImage"`
		Roles       struct {
			CodeBuild string `yaml:"codeBuild,omitempty" validate:"validateRoleARN"`
			Mu        string `yaml:"mu,omitempty" validate:"validateRoleARN"`
		} `yaml:"roles,omitempty"`
		BuildTimeout string `yaml:"timeout,omitempty" validate:"max=480"`
	} `yaml:"acceptance,omitempty"`
	Production struct {
		Disabled    bool   `yaml:"disabled,omitempty"`
		Environment string `yaml:"environment,omitempty"`
		Roles       struct {
			CodeBuild string `yaml:"codeBuild,omitempty" validate:"validateRoleARN"`
			Mu        string `yaml:"mu,omitempty" validate:"validateRoleARN"`
		} `yaml:"roles,omitempty"`
		BuildTimeout string `yaml:"timeout,omitempty" validate:"max=480"`
	} `yaml:"production,omitempty"`
	MuBaseurl string `yaml:"muBaseurl,omitempty"`
	MuVersion string `yaml:"muVersion,omitempty"`
	KmsKey    string `yaml:"kmsKey,omitempty"`
	Roles     struct {
		Pipeline string `yaml:"pipeline,omitempty" validate:"validateRoleARN"`
		Build    string `yaml:"build,omitempty" validate:"validateRoleARN"`
	} `yaml:"roles,omitempty"`
	Bucket string   `yaml:"bucket,omitempty"`
	Notify []string `yaml:"notify,omitempty"`
}

// Stack summary
type Stack struct {
	ID             string
	Name           string
	Status         string
	StatusReason   string
	LastUpdateTime time.Time
	Tags           map[string]string
	Outputs        map[string]string
	Parameters     map[string]string
}

const (
	// StackStatusCreateInProgress is a StackStatus enum value
	StackStatusCreateInProgress = "CREATE_IN_PROGRESS"

	// StackStatusCreateFailed is a StackStatus enum value
	StackStatusCreateFailed = "CREATE_FAILED"

	// StackStatusCreateComplete is a StackStatus enum value
	StackStatusCreateComplete = "CREATE_COMPLETE"

	// StackStatusRollbackInProgress is a StackStatus enum value
	StackStatusRollbackInProgress = "ROLLBACK_IN_PROGRESS"

	// StackStatusRollbackFailed is a StackStatus enum value
	StackStatusRollbackFailed = "ROLLBACK_FAILED"

	// StackStatusRollbackComplete is a StackStatus enum value
	StackStatusRollbackComplete = "ROLLBACK_COMPLETE"

	// StackStatusDeleteInProgress is a StackStatus enum value
	StackStatusDeleteInProgress = "DELETE_IN_PROGRESS"

	// StackStatusDeleteFailed is a StackStatus enum value
	StackStatusDeleteFailed = "DELETE_FAILED"

	// StackStatusDeleteComplete is a StackStatus enum value
	StackStatusDeleteComplete = "DELETE_COMPLETE"

	// StackStatusUpdateInProgress is a StackStatus enum value
	StackStatusUpdateInProgress = "UPDATE_IN_PROGRESS"

	// StackStatusUpdateCompleteCleanupInProgress is a StackStatus enum value
	StackStatusUpdateCompleteCleanupInProgress = "UPDATE_COMPLETE_CLEANUP_IN_PROGRESS"

	// StackStatusUpdateComplete is a StackStatus enum value
	StackStatusUpdateComplete = "UPDATE_COMPLETE"

	// StackStatusUpdateRollbackInProgress is a StackStatus enum value
	StackStatusUpdateRollbackInProgress = "UPDATE_ROLLBACK_IN_PROGRESS"

	// StackStatusUpdateRollbackFailed is a StackStatus enum value
	StackStatusUpdateRollbackFailed = "UPDATE_ROLLBACK_FAILED"

	// StackStatusUpdateRollbackCompleteCleanupInProgress is a StackStatus enum value
	StackStatusUpdateRollbackCompleteCleanupInProgress = "UPDATE_ROLLBACK_COMPLETE_CLEANUP_IN_PROGRESS"

	// StackStatusUpdateRollbackComplete is a StackStatus enum value
	StackStatusUpdateRollbackComplete = "UPDATE_ROLLBACK_COMPLETE"

	// StackStatusReviewInProgress is a StackStatus enum value
	StackStatusReviewInProgress = "REVIEW_IN_PROGRESS"
)

// StackType describes supported stack types
type StackType string

// List of valid stack types
const (
	StackTypeVpc          StackType = "vpc"
	StackTypeTarget                 = "target"
	StackTypeIam                    = "iam"
	StackTypeEnv                    = "environment"
	StackTypeLoadBalancer           = "loadbalancer"
	StackTypeRepo                   = "repo"
	StackTypeApp                    = "app"
	StackTypeService                = "service"
	StackTypePipeline               = "pipeline"
	StackTypeDatabase               = "database"
	StackTypeSchedule               = "schedule"
	StackTypeBucket                 = "bucket"
)

// DeploymentStrategy describes supported deployment strategies
type DeploymentStrategy string

// List of supported deployment strategies
const (
	BlueGreenDeploymentStrategy DeploymentStrategy = "blue_green"
	RollingDeploymentStrategy                      = "rolling"
	ReplaceDeploymentStrategy                      = "replace"
)

// EnvProvider describes supported environment strategies
type EnvProvider string

// List of valid environment strategies
const (
	EnvProviderEcs        EnvProvider = "ecs"
	EnvProviderEcsFargate             = "ecs-fargate"
	EnvProviderEc2                    = "ec2"
	EnvProviderEks                    = "eks"
	EnvProviderEksFargate             = "eks-fargate"
)

// InstanceTenancy describes supported tenancy options for EC2
type InstanceTenancy string

// List of valid tenancies
const (
	InstanceTenancyDedicated = "dedicated"
	InstanceTenancyHost      = "host"
	InstanceTenancyDefault   = "default"
)

// ArtifactProvider describes supported artifact strategies
type ArtifactProvider string

// List of valid artifact providers
const (
	ArtifactProviderEcr ArtifactProvider = "ecr"
	ArtifactProviderS3                   = "s3"
)

// ServiceProtocol describes exposed ports for ECS service
type ServiceProtocol string

// List of supported service protocols
const (
	ServiceProtocolHTTP  = "HTTP"
	ServiceProtocolHTTPS = "HTTPS"
)

// NetworkMode describes the ecs docker network mode
type NetworkMode string

// List of supported network modes
const (
	NetworkModeNone   = "none"
	NetworkModeBridge = "bridge"
	NetworkModeAwsVpc = "awsvpc"
	NetworkModeHost   = "host"
)

// ComputeType describes the compute type of a codebuild project
type ComputeType string

// List of supported compute types
const (
	ComputeTypeSmall  = "BUILD_GENERAL1_SMALL"
	ComputeTypeMedium = "BUILD_GENERAL1_MEDIUM"
	ComputeTypeLarge  = "BUILD_GENERAL1_LARGE"
)

// EnvironmentType describes the codebuild project environment type
type EnvironmentType string

// List of supported environment types
const (
	EnvironmentTypeLinux   = "LINUX_CONTAINER"
	EnvironmentTypeWindows = "WINDOWS_CONTAINER"
)

// Container describes container details
type Container struct {
	Name     string
	Instance string
}

// Task describes task definition
type Task struct {
	Name           string
	Environment    string
	Service        string
	Status         string
	TaskDefinition string
	Cluster        string
	Command        []string
	Containers     []Container
}

// JSONOutput common json definition
type JSONOutput struct {
	Values [1]struct {
		Key   string `json:"key"`
		Value string `json:"value"`
	} `json:"values"`
}

// Int64Value returns the value of the int64 pointer passed in or
// 0 if the pointer is nil.
func Int64Value(v *int64) int64 {
	if v != nil {
		return *v
	}
	return 0
}

// StringValue returns the value of the string pointer passed in or
// "" if the pointer is nil.
func StringValue(v *string) string {
	if v != nil {
		return *v
	}
	return ""
}

// BoolValue returns the value of the bool pointer passed in or
// false if the pointer is nil.
func BoolValue(v *bool) bool {
	if v != nil {
		return *v
	}
	return false
}

// TimeValue returns the value of the time.Time pointer passed in or
// time.Time{} if the pointer is nil.
func TimeValue(v *time.Time) time.Time {
	if v != nil {
		return *v
	}
	return time.Time{}
}

// CPUMemory represents valid cpu/memory structure
type CPUMemory struct {
	CPU    int
	Memory []int
}

// GB count of MB
var GB = 1024

// CPUMemorySupport represents valid ECS combinations
var CPUMemorySupport = []CPUMemory{
	{CPU: 256, Memory: []int{512, 1 * GB, 2 * GB}},
	{CPU: 512, Memory: []int{1 * GB, 2 * GB, 3 * GB, 4 * GB}},
	{CPU: 1024, Memory: []int{2 * GB, 3 * GB, 4 * GB, 5 * GB, 6 * GB, 7 * GB, 8 * GB}},
	{CPU: 2048, Memory: []int{4 * GB, 5 * GB, 6 * GB, 7 * GB, 8 * GB, 9 * GB, 10 * GB, 11 * GB, 12 * GB, 13 * GB, 14 * GB, 15 * GB, 16 * GB}},
	{CPU: 4096, Memory: []int{8 * GB, 9 * GB, 10 * GB, 11 * GB, 12 * GB, 13 * GB, 14 * GB, 15 * GB, 16 * GB, 17 * GB, 18 * GB, 19 * GB, 20 * GB,
		21 * GB, 22 * GB, 23 * GB, 24 * GB, 25 * GB, 26 * GB, 27 * GB, 28 * GB, 29 * GB, 30 * GB}},
}

// Warning that implements `error` but safe to ignore
type Warning struct {
	Message string
}

// Error the contract for error
func (w Warning) Error() string {
	return w.Message
}

// Warningf create a warning
func Warningf(format string, args ...interface{}) Warning {
	w := Warning{
		Message: fmt.Sprintf(format, args),
	}
	return w
}<|MERGE_RESOLUTION|>--- conflicted
+++ resolved
@@ -68,19 +68,6 @@
 		Provider string `yaml:"provider,omitempty"`
 		Name     string `yaml:"name,omitempty"`
 	} `yaml:"discovery,omitempty"`
-<<<<<<< HEAD
-	VpcTarget struct {
-		VpcID             string   `yaml:"vpcId,omitempty"`
-		InstanceSubnetIds []string `yaml:"instanceSubnetIds,omitempty"`
-		ElbSubnetIds      []string `yaml:"elbSubnetIds,omitempty"`
-		Environment       string   `yaml:"environment"`
-		Namespace         string   `yaml:"namespace"`
-	} `yaml:"vpcTarget,omitempty"`
-	Roles struct {
-		Instance   string `yaml:"instance,omitempty"`
-		EksService string `yaml:"eksService,omitempty"`
-	} `yaml:"roles,omitempty"`
-=======
 	VpcTarget VpcTarget        `yaml:"vpcTarget,omitempty"`
 	Roles     EnvironmentRoles `yaml:"roles,omitempty"`
 }
@@ -122,7 +109,7 @@
 // EnvironmentRoles defines the structure of the yml file for environment roles
 type EnvironmentRoles struct {
 	EcsInstance string `yaml:"ecsInstance,omitempty" validate:"validateRoleARN"`
->>>>>>> 584e0ce0
+	EksService  string `yaml:"eksService,omitempty" validate:"validateRoleARN"`
 }
 
 // Service defines the structure of the yml file for a service
