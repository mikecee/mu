--- conflicted
+++ resolved
@@ -277,15 +277,12 @@
 		"SourceRepo":     pipelineConfig.Source.Repo,
 	}
 
-<<<<<<< HEAD
-=======
 	if pipelineConfig.Source.Provider == "S3" {
 		repoParts := strings.Split(pipelineConfig.Source.Repo, "/")
 		stackParams["SourceBucket"] = repoParts[0]
 		stackParams["SourceObjectKey"] = strings.Join(repoParts[1:], "/")
 	}
 
->>>>>>> ab7f3fa0
 	if pipelineConfig.Acceptance.Environment != "" {
 		stackParams["AcptEnv"] = pipelineConfig.Acceptance.Environment
 	}
