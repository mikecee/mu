package workflows

import (
	"bytes"
	"fmt"
	"regexp"
	"strconv"
	"strings"

	"github.com/stelligent/mu/common"
	"github.com/stelligent/mu/templates"
)

// NewPipelineUpserter create a new workflow for upserting a pipeline
func NewPipelineUpserter(ctx *common.Context, tokenProvider func(bool) string) Executor {

	workflow := new(pipelineWorkflow)
	workflow.codeRevision = ctx.Config.Repo.Revision
	workflow.codeBranch = ctx.Config.Repo.Branch
	workflow.repoName = ctx.Config.Repo.Slug

	stackParams := make(map[string]string)

	return newPipelineExecutor(
		workflow.serviceFinder("", ctx),
		workflow.pipelineBucket(ctx.Config.Namespace, ctx.StackManager, ctx.StackManager),
		workflow.pipelineRolesetUpserter(ctx.RolesetManager, ctx.RolesetManager, stackParams),
		workflow.pipelineUpserter(ctx.Config.Namespace, tokenProvider, ctx.StackManager, ctx.StackManager, stackParams),
	)
}

// Setup the artifact bucket
func (workflow *pipelineWorkflow) pipelineBucket(namespace string, stackUpserter common.StackUpserter, stackWaiter common.StackWaiter) Executor {

	return func() error {
		bucketStackName := common.CreateStackName(namespace, common.StackTypeBucket, "codepipeline")
		overrides := common.GetStackOverrides(bucketStackName)
		template, err := templates.NewTemplate("bucket.yml", nil, overrides)
		if err != nil {
			return err
		}
		log.Noticef("Upserting Bucket for CodePipeline")
		bucketParams := make(map[string]string)
		bucketParams["Namespace"] = namespace
		bucketParams["BucketPrefix"] = "codepipeline"

		var pipeTags TagInterface = &PipelineTags{
			Type: common.StackTypeBucket,
		}
		tags, err := concatTags(workflow.pipelineConfig.Tags, pipeTags)
		if err != nil {
			return err
		}

		err = stackUpserter.UpsertStack(bucketStackName, template, bucketParams, tags, "")
		if err != nil {
			// ignore error if stack is in progress already
			if !strings.Contains(err.Error(), "_IN_PROGRESS state and can not be updated") {
				return err
			}
		}

		log.Debugf("Waiting for stack '%s' to complete", bucketStackName)
		stack := stackWaiter.AwaitFinalStatus(bucketStackName)
		if stack == nil {
			return fmt.Errorf("Unable to create stack %s", bucketStackName)
		}
		if strings.HasSuffix(stack.Status, "ROLLBACK_COMPLETE") || !strings.HasSuffix(stack.Status, "_COMPLETE") {
			return fmt.Errorf("Ended in failed status %s %s", stack.Status, stack.StatusReason)
		}

		return nil
	}
}

func (workflow *pipelineWorkflow) pipelineRolesetUpserter(rolesetUpserter common.RolesetUpserter, rolesetGetter common.RolesetGetter, params map[string]string) Executor {
	return func() error {
		err := rolesetUpserter.UpsertCommonRoleset()
		if err != nil {
			return err
		}

		if !workflow.pipelineConfig.Acceptance.Disabled {
			envName := workflow.pipelineConfig.Acceptance.Environment
			if envName == "" {
				envName = "acceptance"
			}
			err := rolesetUpserter.UpsertEnvironmentRoleset(envName)
			if err != nil {
				return err
			}

			err = rolesetUpserter.UpsertServiceRoleset(envName, workflow.serviceName)
			if err != nil {
				return err
			}

		}

		if !workflow.pipelineConfig.Production.Disabled {
			envName := workflow.pipelineConfig.Production.Environment
			if envName == "" {
				envName = "production"
			}
			err := rolesetUpserter.UpsertEnvironmentRoleset(envName)
			if err != nil {
				return err
			}

			err = rolesetUpserter.UpsertServiceRoleset(envName, workflow.serviceName)
			if err != nil {
				return err
			}
		}

		err = rolesetUpserter.UpsertPipelineRoleset(workflow.serviceName)
		if err != nil {
			return err
		}

		pipelineRoleset, err := rolesetGetter.GetPipelineRoleset(workflow.serviceName)
		if err != nil {
			return err
		}

		for roleType, roleArn := range pipelineRoleset {
			if roleArn != "" {
				params[roleType] = roleArn
			}
		}

		return nil
	}
}

func (workflow *pipelineWorkflow) pipelineUpserter(namespace string, tokenProvider func(bool) string, stackUpserter common.StackUpserter, stackWaiter common.StackWaiter, params map[string]string) Executor {
	return func() error {
		pipelineStackName := common.CreateStackName(namespace, common.StackTypePipeline, workflow.serviceName)
		pipelineStack := stackWaiter.AwaitFinalStatus(pipelineStackName)
		overrides := common.GetStackOverrides(pipelineStackName)

		log.Noticef("Upserting Pipeline for service '%s' ...", workflow.serviceName)
		template, err := templates.NewTemplate("pipeline.yml", nil, overrides)
		if err != nil {
			return err
		}
		pipelineParams := params

		pipelineParams["Namespace"] = namespace
		pipelineParams["ServiceName"] = workflow.serviceName
		pipelineParams["MuFile"] = workflow.muFile
		pipelineParams["SourceProvider"] = workflow.pipelineConfig.Source.Provider
		pipelineParams["SourceRepo"] = workflow.pipelineConfig.Source.Repo
		pipelineParams["SourceBranch"] = workflow.codeBranch

<<<<<<< HEAD
=======
		if workflow.pipelineConfig.Source.Provider == "S3" {
			repoParts := strings.Split(workflow.pipelineConfig.Source.Repo, "/")
			pipelineParams["SourceBucket"] = repoParts[0]
			pipelineParams["SourceObjectKey"] = strings.Join(repoParts[1:], "/")
		}

>>>>>>> ab7f3fa0
		if workflow.pipelineConfig.Source.Provider == "GitHub" {
			pipelineParams["GitHubToken"] = tokenProvider(pipelineStack == nil)
		}

		if workflow.pipelineConfig.Build.Type != "" {
			pipelineParams["BuildType"] = workflow.pipelineConfig.Build.Type
		}
		if workflow.pipelineConfig.Build.ComputeType != "" {
			pipelineParams["BuildComputeType"] = workflow.pipelineConfig.Build.ComputeType
		}

		if workflow.pipelineConfig.Build.Image != "" {
			pipelineParams["BuildImage"] = workflow.pipelineConfig.Build.Image
		}

		if workflow.pipelineConfig.Acceptance.Type != "" {
			pipelineParams["TestType"] = workflow.pipelineConfig.Acceptance.Type
		}
		if workflow.pipelineConfig.Acceptance.ComputeType != "" {
			pipelineParams["TestComputeType"] = workflow.pipelineConfig.Acceptance.ComputeType
		}

		if workflow.pipelineConfig.Acceptance.Image != "" {
			pipelineParams["TestImage"] = workflow.pipelineConfig.Acceptance.Image
		}

		if workflow.pipelineConfig.Acceptance.Environment != "" {
			pipelineParams["AcptEnv"] = workflow.pipelineConfig.Acceptance.Environment
		}

		if workflow.pipelineConfig.Production.Environment != "" {
			pipelineParams["ProdEnv"] = workflow.pipelineConfig.Production.Environment
		}

		if workflow.pipelineConfig.MuBaseurl != "" {
			pipelineParams["MuDownloadBaseurl"] = workflow.pipelineConfig.MuBaseurl
		}

		pipelineParams["EnableBuildStage"] = strconv.FormatBool(!workflow.pipelineConfig.Build.Disabled)
		pipelineParams["EnableAcptStage"] = strconv.FormatBool(!workflow.pipelineConfig.Acceptance.Disabled)
		pipelineParams["EnableProdStage"] = strconv.FormatBool(!workflow.pipelineConfig.Production.Disabled)

		// get default buildspec
		buildspec, err := templates.NewTemplate("buildspec.yml", nil, nil)
		if err != nil {
			return err
		}
		buildspecBytes := new(bytes.Buffer)
		buildspecBytes.ReadFrom(buildspec)
		newlineRegexp := regexp.MustCompile(`\r?\n`)
		buildspecString := newlineRegexp.ReplaceAllString(buildspecBytes.String(), "\\n")
		pipelineParams["DefaultBuildspec"] = buildspecString

		version := workflow.pipelineConfig.MuVersion
		if version == "" {
			version = common.GetVersion()
			if version == "0.0.0-local" {
				version = ""
			}
		}
		if version != "" {
			pipelineParams["MuDownloadVersion"] = version
		}
		var pipeTags TagInterface = &PipelineTags{
			Type:     common.StackTypePipeline,
			Service:  workflow.serviceName,
			Revision: workflow.codeRevision,
			Repo:     workflow.repoName,
		}
		tags, err := concatTags(workflow.pipelineConfig.Tags, pipeTags)
		if err != nil {
			return err
		}

		err = stackUpserter.UpsertStack(pipelineStackName, template, pipelineParams, tags, "")
		if err != nil {
			return err
		}

		log.Debugf("Waiting for stack '%s' to complete", pipelineStackName)
		stack := stackWaiter.AwaitFinalStatus(pipelineStackName)
		if stack == nil {
			return fmt.Errorf("Unable to create stack %s", pipelineStackName)
		}
		if strings.HasSuffix(stack.Status, "ROLLBACK_COMPLETE") || !strings.HasSuffix(stack.Status, "_COMPLETE") {
			return fmt.Errorf("Ended in failed status %s %s", stack.Status, stack.StatusReason)
		}

		return nil
	}
}<|MERGE_RESOLUTION|>--- conflicted
+++ resolved
@@ -153,15 +153,12 @@
 		pipelineParams["SourceRepo"] = workflow.pipelineConfig.Source.Repo
 		pipelineParams["SourceBranch"] = workflow.codeBranch
 
-<<<<<<< HEAD
-=======
 		if workflow.pipelineConfig.Source.Provider == "S3" {
 			repoParts := strings.Split(workflow.pipelineConfig.Source.Repo, "/")
 			pipelineParams["SourceBucket"] = repoParts[0]
 			pipelineParams["SourceObjectKey"] = strings.Join(repoParts[1:], "/")
 		}
 
->>>>>>> ab7f3fa0
 		if workflow.pipelineConfig.Source.Provider == "GitHub" {
 			pipelineParams["GitHubToken"] = tokenProvider(pipelineStack == nil)
 		}
