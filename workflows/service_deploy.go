--- conflicted
+++ resolved
@@ -251,9 +251,6 @@
 			return err
 		}
 
-<<<<<<< HEAD
-		err = stackUpserter.UpsertStack(svcStackName, template, stackParams, buildServiceTags(workflow.serviceName, environmentName, workflow.envStack.Outputs["provider"], common.StackTypeService, workflow.codeRevision, workflow.repoName), workflow.cloudFormationRoleArn)
-=======
 		var svcTags TagInterface = &ServiceTags{
 			Service:     workflow.serviceName,
 			Environment: environmentName,
@@ -263,8 +260,7 @@
 			Repo:        workflow.repoName,
 		}
 		tags, err := concatTags(service.Tags, svcTags)
-		err = stackUpserter.UpsertStack(svcStackName, template, stackParams, tags)
->>>>>>> fbc4a43e
+		err = stackUpserter.UpsertStack(svcStackName, template, stackParams, tags, workflow.cloudFormationRoleArn)
 		if err != nil {
 			return err
 		}
@@ -294,9 +290,6 @@
 			return err
 		}
 
-<<<<<<< HEAD
-		err = stackUpserter.UpsertStack(svcStackName, template, stackParams, buildServiceTags(workflow.serviceName, environmentName, workflow.envStack.Outputs["provider"], common.StackTypeService, workflow.codeRevision, workflow.repoName), workflow.cloudFormationRoleArn)
-=======
 		var svcTags TagInterface = &ServiceTags{
 			Service:     workflow.serviceName,
 			Environment: environmentName,
@@ -310,8 +303,7 @@
 			return err
 		}
 
-		err = stackUpserter.UpsertStack(svcStackName, template, stackParams, tags)
->>>>>>> fbc4a43e
+		err = stackUpserter.UpsertStack(svcStackName, template, stackParams, tags, workflow.cloudFormationRoleArn)
 		if err != nil {
 			return err
 		}
